/*
	MIT License http://www.opensource.org/licenses/mit-license.php
	Author Tobias Koppers @sokra
*/
"use strict";

const { OriginalSource, RawSource } = require("webpack-sources");

const Module = require("./Module");
const WebpackMissingModule = require("./dependencies/WebpackMissingModule");
const DelegatedSourceDependency = require("./dependencies/DelegatedSourceDependency");
const DelegatedExportsDependency = require("./dependencies/DelegatedExportsDependency");

/** @typedef {import("./dependencies/ModuleDependency")} ModuleDependency */

class DelegatedModule extends Module {
	constructor(sourceRequest, data, type, userRequest, originalRequest) {
		super("javascript/dynamic", null);

		// Info from Factory
		this.sourceRequest = sourceRequest;
		this.request = data.id;
		this.type = type;
		this.userRequest = userRequest;
		this.originalRequest = originalRequest;
		this.delegateData = data;

		// Build info
		this.delegatedSourceDependency = undefined;
	}

	libIdent(options) {
		return typeof this.originalRequest === "string"
			? this.originalRequest
			: this.originalRequest.libIdent(options);
	}

	identifier() {
		return `delegated ${JSON.stringify(this.request)} from ${
			this.sourceRequest
		}`;
	}

	readableIdentifier() {
		return `delegated ${this.userRequest} from ${this.sourceRequest}`;
	}

	needRebuild() {
		return false;
	}

	build(options, compilation, resolver, fs, callback) {
		this.built = true;
		this.buildMeta = Object.assign({}, this.delegateData.buildMeta);
		this.buildInfo = {};
		this.delegatedSourceDependency = new DelegatedSourceDependency(
			this.sourceRequest
		);
		this.addDependency(this.delegatedSourceDependency);
		this.addDependency(
			new DelegatedExportsDependency(this, this.delegateData.exports || true)
		);
		callback();
	}

	source(depTemplates, runtime) {
<<<<<<< HEAD
		const dep = this.delegatedSourceDependency;
=======
		const dep = /** @type {DelegatedSourceDependency} */ (this.dependencies[0]);
>>>>>>> c61b0fde
		const sourceModule = dep.module;
		let str;

		if (!sourceModule) {
			str = WebpackMissingModule.moduleCode(this.sourceRequest);
		} else {
			str = `module.exports = (${runtime.moduleExports({
				module: sourceModule,
				request: dep.request
			})})`;

			switch (this.type) {
				case "require":
					str += `(${JSON.stringify(this.request)})`;
					break;
				case "object":
					str += `[${JSON.stringify(this.request)}]`;
					break;
			}

			str += ";";
		}

		if (this.useSourceMap) {
			return new OriginalSource(str, this.identifier());
		} else {
			return new RawSource(str);
		}
	}

	size() {
		return 42;
	}

	updateHash(hash) {
		hash.update(this.type);
		hash.update(JSON.stringify(this.request));
		super.updateHash(hash);
	}
}

module.exports = DelegatedModule;<|MERGE_RESOLUTION|>--- conflicted
+++ resolved
@@ -64,11 +64,7 @@
 	}
 
 	source(depTemplates, runtime) {
-<<<<<<< HEAD
-		const dep = this.delegatedSourceDependency;
-=======
 		const dep = /** @type {DelegatedSourceDependency} */ (this.dependencies[0]);
->>>>>>> c61b0fde
 		const sourceModule = dep.module;
 		let str;
 
