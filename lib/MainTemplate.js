/*
	MIT License http://www.opensource.org/licenses/mit-license.php
	Author Tobias Koppers @sokra
*/

"use strict";

const { SyncWaterfallHook, SyncHook, SyncBailHook } = require("tapable");
const {
	ConcatSource,
	OriginalSource,
	PrefixSource,
	RawSource
} = require("webpack-sources");
const Template = require("./Template");

/** @typedef {import("webpack-sources").ConcatSource} ConcatSource */
/** @typedef {import("webpack-sources").Source} Source */
/** @typedef {import("./ModuleTemplate")} ModuleTemplate */
/** @typedef {import("./Chunk")} Chunk */
/** @typedef {import("./Module")} Module} */
/** @typedef {import("./util/createHash").Hash} Hash} */
/** @typedef {import("./DependencyTemplates")} DependencyTemplates} */
/** @typedef {import("./ModuleTemplate").RenderContext} RenderContext} */
/** @typedef {import("./RuntimeTemplate")} RuntimeTemplate} */
/** @typedef {import("./ModuleGraph")} ModuleGraph} */
/** @typedef {import("./ChunkGraph")} ChunkGraph} */
/** @typedef {import("./Template").RenderManifestOptions} RenderManifestOptions} */
/** @typedef {import("./Template").RenderManifestEntry} RenderManifestEntry} */

/**
 * @typedef {Object} MainRenderContext
 * @property {Chunk} chunk the chunk
 * @property {DependencyTemplates} dependencyTemplates the dependency templates
 * @property {RuntimeTemplate} runtimeTemplate the runtime template
 * @property {ModuleGraph} moduleGraph the module graph
 * @property {ChunkGraph} chunkGraph the chunk graph
 * @property {string} hash hash to be used for render call
 */

/**
 * @typedef {Object} RenderBootstrapContext
 * @property {Chunk} chunk the chunk
 * @property {RuntimeTemplate} runtimeTemplate the runtime template
 * @property {ModuleGraph} moduleGraph the module graph
 * @property {ChunkGraph} chunkGraph the chunk graph
 * @property {string} hash hash to be used for render call
 */

/**
 * @typedef {Object} UpdateHashForChunkContext
 * @property {RuntimeTemplate} runtimeTemplate the runtime template
 * @property {ModuleGraph} moduleGraph the module graph
 * @property {ChunkGraph} chunkGraph the chunk graph
 */

// require function shortcuts:
// __webpack_require__.s = the module id of the entry point
// __webpack_require__.c = the module cache
// __webpack_require__.m = the module functions
// __webpack_require__.p = the bundle public path
// __webpack_require__.i = the identity function used for harmony imports
// __webpack_require__.e = the chunk ensure function
// __webpack_require__.d = the exported property define getter function
// __webpack_require__.o = Object.prototype.hasOwnProperty.call
// __webpack_require__.r = define compatibility on export
// __webpack_require__.t = create a fake namespace object
// __webpack_require__.n = compatibility get default export
// __webpack_require__.h = the webpack hash
// __webpack_require__.w = an object containing all installed WebAssembly.Instance export objects keyed by module id
// __webpack_require__.oe = the uncaught error handler for the webpack runtime
// __webpack_require__.nc = the script nonce

module.exports = class MainTemplate {
	/**
	 *
	 * @param {TODO=} outputOptions output options for the MainTemplate
	 */
	constructor(outputOptions) {
		/** @type {TODO?} */
		this.outputOptions = outputOptions || {};
		this.hooks = Object.freeze({
			/** @type {SyncWaterfallHook<TODO[], RenderManifestOptions>} */
			renderManifest: new SyncWaterfallHook(["result", "options"]),
			/** @type {SyncWaterfallHook<Source, ModuleTemplate, MainRenderContext>} */
			modules: new SyncWaterfallHook([
				"source",
				"moduleTemplate",
				"renderContext"
			]),
			/** @type {SyncWaterfallHook<string, string, RenderBootstrapContext>} */
			moduleObj: new SyncWaterfallHook([
				"source",
				"moduleIdExpression",
				"renderContext"
			]),
			/** @type {SyncWaterfallHook<string, string, RenderBootstrapContext>} */
			requireEnsure: new SyncWaterfallHook([
				"source",
				"chunkIdExpression",
				"renderContext"
			]),
			/** @type {SyncWaterfallHook<string, RenderBootstrapContext>} */
			bootstrap: new SyncWaterfallHook(["source", "renderContext"]),
			localVars: new SyncWaterfallHook(["source", "chunk", "hash"]),
			/** @type {SyncWaterfallHook<string, RenderBootstrapContext>} */
			require: new SyncWaterfallHook(["source", "renderContext"]),
			/** @type {SyncWaterfallHook<string, RenderBootstrapContext>} */
			requireExtensions: new SyncWaterfallHook(["source", "renderContext"]),
			/** @type {SyncWaterfallHook<string, Chunk, string>} */
			beforeStartup: new SyncWaterfallHook(["source", "chunk", "hash"]),
			/** @type {SyncWaterfallHook<string, RenderBootstrapContext>} */
			startup: new SyncWaterfallHook(["source", "renderContext"]),
			/** @type {SyncWaterfallHook<Source, ModuleTemplate, MainRenderContext>} */
			render: new SyncWaterfallHook([
				"source",
				"moduleTemplate",
				"renderContext"
			]),
			renderWithEntry: new SyncWaterfallHook(["source", "chunk", "hash"]),
			moduleRequire: new SyncWaterfallHook([
				"source",
				"chunk",
				"hash",
				"moduleIdExpression"
			]),
			/** @type {SyncWaterfallHook<string, {moduleId: string, module: string}, RenderBootstrapContext>} */
			addModule: new SyncWaterfallHook([
				"source",
				"expressions",
				"renderContext"
			]),
			currentHash: new SyncWaterfallHook(["source", "requestedLength"]),
			assetPath: new SyncWaterfallHook(["path", "options"]),
			hash: new SyncHook(["hash"]),
			hashForChunk: new SyncHook(["hash", "chunk"]),
			globalHashPaths: new SyncWaterfallHook(["paths"]),
			globalHash: new SyncBailHook(["chunk", "paths"])
		});
		this.hooks.startup.tap(
			"MainTemplate",
			(source, { chunk, hash, chunkGraph }) => {
				/** @type {string[]} */
				const buf = [];
				if (chunkGraph.getNumberOfEntryModules(chunk) > 0) {
					buf.push("// Load entry module and return exports");
					let i = chunkGraph.getNumberOfEntryModules(chunk);
					for (const entryModule of chunkGraph.getChunkEntryModulesIterable(
						chunk
					)) {
						const mayReturn = --i === 0 ? "return " : "";
						const moduleId = chunkGraph.getModuleId(entryModule);
						buf.push(
							`${mayReturn}${this.renderRequireFunctionForModule(
								hash,
								chunk,
								JSON.stringify(moduleId)
							)}(${this.requireFn}.s = ${JSON.stringify(moduleId)});`
						);
					}
				}
				return Template.asString(buf);
			}
		);
		this.hooks.render.tap(
			"MainTemplate",
			(bootstrapSource, moduleTemplate, renderContext) => {
				const source = new ConcatSource();
				source.add("/******/ (function(modules) { // webpackBootstrap\n");
				source.add(new PrefixSource("/******/", bootstrapSource));
				source.add("/******/ })\n");
				source.add(
					"/************************************************************************/\n"
				);
				source.add("/******/ (");
				source.add(
					this.hooks.modules.call(
						new RawSource(""),
						moduleTemplate,
						renderContext
					)
				);
				source.add(")");
				return source;
			}
		);
		this.hooks.localVars.tap("MainTemplate", (source, chunk, hash) => {
			return Template.asString([
				source,
				"// The module cache",
				"var installedModules = {};"
			]);
		});
		this.hooks.require.tap("MainTemplate", (source, renderContext) => {
			const { chunk, hash } = renderContext;
			return Template.asString([
				source,
				"// Check if module is in cache",
				"if(installedModules[moduleId]) {",
				Template.indent("return installedModules[moduleId].exports;"),
				"}",
				"// Create a new module (and put it into the cache)",
				"var module = installedModules[moduleId] = {",
				Template.indent(
					this.hooks.moduleObj.call("", "moduleId", renderContext)
				),
				"};",
				"",
				Template.asString(
					outputOptions.strictModuleExceptionHandling
						? [
								"// Execute the module function",
								"var threw = true;",
								"try {",
								Template.indent([
									`modules[moduleId].call(module.exports, module, module.exports, ${this.renderRequireFunctionForModule(
										hash,
										chunk,
										"moduleId"
									)});`,
									"threw = false;"
								]),
								"} finally {",
								Template.indent([
									"if(threw) delete installedModules[moduleId];"
								]),
								"}"
						  ]
						: [
								"// Execute the module function",
								`modules[moduleId].call(module.exports, module, module.exports, ${this.renderRequireFunctionForModule(
									hash,
									chunk,
									"moduleId"
								)});`
						  ]
				),
				"",
				"// Flag the module as loaded",
				"module.l = true;",
				"",
				"// Return the exports of the module",
				"return module.exports;"
			]);
		});
		this.hooks.moduleObj.tap("MainTemplate", () => {
			return Template.asString(["i: moduleId,", "l: false,", "exports: {}"]);
		});
		this.hooks.requireExtensions.tap(
			"MainTemplate",
			(source, renderContext) => {
				const { chunk, hash } = renderContext;
				const buf = [];
				const chunkMaps = chunk.getChunkMaps();
				// Check if there are non initial chunks which need to be imported using require-ensure
				if (Object.keys(chunkMaps.hash).length) {
					buf.push("// This file contains only the entry chunk.");
					buf.push("// The chunk loading function for additional chunks");
					buf.push(`${this.requireFn}.e = function requireEnsure(chunkId) {`);
					buf.push(Template.indent("var promises = [];"));
					buf.push(
						Template.indent(
							this.hooks.requireEnsure.call("", "chunkId", renderContext)
						)
					);
					buf.push(Template.indent("return Promise.all(promises);"));
					buf.push("};");
				}
				buf.push("");
				buf.push("// expose the modules object (__webpack_modules__)");
				buf.push(`${this.requireFn}.m = modules;`);

				buf.push("");
				buf.push("// expose the module cache");
				buf.push(`${this.requireFn}.c = installedModules;`);

				buf.push("");
				buf.push("// define getter function for harmony exports");
				buf.push(`${this.requireFn}.d = function(exports, name, getter) {`);
				buf.push(
					Template.indent([
						`if(!${this.requireFn}.o(exports, name)) {`,
						Template.indent([
							"Object.defineProperty(exports, name, { enumerable: true, get: getter });"
						]),
						"}"
					])
				);
				buf.push("};");
<<<<<<< HEAD
=======
			} else if (
				chunk.hasModuleInGraph(m =>
					m.blocks.some(b => b.chunkGroup && b.chunkGroup.chunks.length > 0)
				)
			) {
				// There async blocks in the graph, so we need to add an empty requireEnsure
				// function anyway. This can happen with multiple entrypoints.
				buf.push("// The chunk loading function for additional chunks");
				buf.push("// Since all referenced chunks are already included");
				buf.push("// in this file, this function is empty here.");
				buf.push(`${this.requireFn}.e = function requireEnsure() {`);
				buf.push(Template.indent("return Promise.resolve();"));
				buf.push("};");
			}
			buf.push("");
			buf.push("// expose the modules object (__webpack_modules__)");
			buf.push(`${this.requireFn}.m = modules;`);
>>>>>>> 432d2a3f

				buf.push("");
				buf.push("// define __esModule on exports");
				buf.push(`${this.requireFn}.r = function(exports) {`);
				buf.push(
					Template.indent([
						"if(typeof Symbol !== 'undefined' && Symbol.toStringTag) {",
						Template.indent([
							"Object.defineProperty(exports, Symbol.toStringTag, { value: 'Module' });"
						]),
						"}",
						"Object.defineProperty(exports, '__esModule', { value: true });"
					])
				);
				buf.push("};");

				buf.push("");
				buf.push("// create a fake namespace object");
				buf.push("// mode & 1: value is a module id, require it");
				buf.push("// mode & 2: merge all properties of value into the ns");
				buf.push("// mode & 4: return value when already ns object");
				buf.push("// mode & 8|1: behave like require");
				buf.push(`${this.requireFn}.t = function(value, mode) {`);
				buf.push(
					Template.indent([
						`if(mode & 1) value = ${this.requireFn}(value);`,
						`if(mode & 8) return value;`,
						"if((mode & 4) && typeof value === 'object' && value && value.__esModule) return value;",
						"var ns = Object.create(null);",
						`${this.requireFn}.r(ns);`,
						"Object.defineProperty(ns, 'default', { enumerable: true, value: value });",
						"if(mode & 2 && typeof value != 'string') for(var key in value) " +
							`${this.requireFn}.d(ns, key, function(key) { ` +
							"return value[key]; " +
							"}.bind(null, key));",
						"return ns;"
					])
				);
				buf.push("};");

				buf.push("");
				buf.push(
					"// getDefaultExport function for compatibility with non-harmony modules"
				);
				buf.push(this.requireFn + ".n = function(module) {");
				buf.push(
					Template.indent([
						"var getter = module && module.__esModule ?",
						Template.indent([
							"function getDefault() { return module['default']; } :",
							"function getModuleExports() { return module; };"
						]),
						`${this.requireFn}.d(getter, 'a', getter);`,
						"return getter;"
					])
				);
				buf.push("};");

				buf.push("");
				buf.push("// Object.prototype.hasOwnProperty.call");
				buf.push(
					`${
						this.requireFn
					}.o = function(object, property) { return Object.prototype.hasOwnProperty.call(object, property); };`
				);

				const publicPath = this.getPublicPath({
					hash: hash
				});
				buf.push("");
				buf.push("// __webpack_public_path__");
				buf.push(`${this.requireFn}.p = ${JSON.stringify(publicPath)};`);
				return Template.asString(buf);
			}
		);

		this.requireFn = "__webpack_require__";
	}

	/**
	 *
	 * @param {RenderManifestOptions} options render manifest options
	 * @returns {RenderManifestEntry[]} returns render manifest
	 */
	getRenderManifest(options) {
		const result = [];

		this.hooks.renderManifest.call(result, options);

		return result;
	}

	/**
	 * @param {RenderBootstrapContext} renderContext options object
	 * @returns {string[]} the generated source of the bootstrap code
	 */
	renderBootstrap(renderContext) {
		const { hash, chunk } = renderContext;
		const buf = [];
		buf.push(this.hooks.bootstrap.call("", renderContext));
		buf.push(this.hooks.localVars.call("", chunk, hash));
		buf.push("");
		buf.push("// The require function");
		buf.push(`function ${this.requireFn}(moduleId) {`);
		buf.push(Template.indent(this.hooks.require.call("", renderContext)));
		buf.push("}");
		buf.push("");
		buf.push(
			Template.asString(this.hooks.requireExtensions.call("", renderContext))
		);
		buf.push("");
		buf.push(Template.asString(this.hooks.beforeStartup.call("", chunk, hash)));
		buf.push(Template.asString(this.hooks.startup.call("", renderContext)));
		return buf;
	}

	/**
	 * @param {ModuleTemplate} moduleTemplate ModuleTemplate instance for render
	 * @param {MainRenderContext} renderContext options object
	 * @returns {ConcatSource} the newly generated source from rendering
	 */
	render(moduleTemplate, renderContext) {
		const { hash, chunk, chunkGraph } = renderContext;
		const buf = this.renderBootstrap(renderContext);
		let source = this.hooks.render.call(
			new OriginalSource(
				Template.prefix(buf, " \t") + "\n",
				"webpack/bootstrap"
			),
			moduleTemplate,
			renderContext
		);
		if (chunkGraph.getNumberOfEntryModules(chunk) > 0) {
			source = this.hooks.renderWithEntry.call(source, chunk, hash);
		}
		if (!source) {
			throw new Error(
				"Compiler error: MainTemplate plugin 'render' should return something"
			);
		}
		chunk.rendered = true;
		return new ConcatSource(source, ";");
	}

	/**
	 *
	 * @param {string} hash hash for render fn
	 * @param {Chunk} chunk Chunk instance for require
	 * @param {(number|string)=} varModuleId module id
	 * @returns {TODO} the moduleRequire hook call return signature
	 */
	renderRequireFunctionForModule(hash, chunk, varModuleId) {
		return this.hooks.moduleRequire.call(
			this.requireFn,
			chunk,
			hash,
			varModuleId
		);
	}

	/**
	 *
	 * @param {string} varModuleId module id
	 * @param {string} varModule Module instance
	 * @param {RenderBootstrapContext} renderContext the render context
	 * @returns {TODO} renderAddModule call
	 */
	renderAddModule(varModuleId, varModule, renderContext) {
		return this.hooks.addModule.call(
			`modules[${varModuleId}] = ${varModule};`,
			{
				moduleId: varModuleId,
				module: varModule
			},
			renderContext
		);
	}

	/**
	 *
	 * @param {string} hash string hash
	 * @param {number=} length length
	 * @returns {string} call hook return
	 */
	renderCurrentHashCode(hash, length) {
		length = length || Infinity;
		return this.hooks.currentHash.call(
			JSON.stringify(hash.substr(0, length)),
			length
		);
	}

	/**
	 *
	 * @param {object} options get public path options
	 * @returns {string} hook call
	 */
	getPublicPath(options) {
		return this.hooks.assetPath.call(
			this.outputOptions.publicPath || "",
			options
		);
	}

	getAssetPath(path, options) {
		return this.hooks.assetPath.call(path, options);
	}

	/**
	 * Updates hash with information from this template
	 * @param {Hash} hash the hash to update
	 * @returns {void}
	 */
	updateHash(hash) {
		hash.update("maintemplate");
		hash.update("3");
		this.hooks.hash.call(hash);
	}

	/**
	 * Updates hash with chunk-specific information from this template
	 * @param {Hash} hash the hash to update
	 * @param {Chunk} chunk the chunk
	 * @param {UpdateHashForChunkContext} context options object
	 * @returns {void}
	 */
	updateHashForChunk(hash, chunk, context) {
		this.updateHash(hash);
		this.hooks.hashForChunk.call(hash, chunk);
		for (const line of this.renderBootstrap({
			hash: "0000",
			chunk,
			chunkGraph: context.chunkGraph,
			moduleGraph: context.moduleGraph,
			runtimeTemplate: context.runtimeTemplate
		})) {
			hash.update(line);
		}
	}

	useChunkHash(chunk) {
		const paths = this.hooks.globalHashPaths.call([]);
		return !this.hooks.globalHash.call(chunk, paths);
	}
};<|MERGE_RESOLUTION|>--- conflicted
+++ resolved
@@ -249,7 +249,7 @@
 		this.hooks.requireExtensions.tap(
 			"MainTemplate",
 			(source, renderContext) => {
-				const { chunk, hash } = renderContext;
+				const { chunk, hash, chunkGraph } = renderContext;
 				const buf = [];
 				const chunkMaps = chunk.getChunkMaps();
 				// Check if there are non initial chunks which need to be imported using require-ensure
@@ -265,6 +265,22 @@
 					);
 					buf.push(Template.indent("return Promise.all(promises);"));
 					buf.push("};");
+				} else if (
+					chunkGraph.hasModuleInGraph(chunk, m =>
+						m.blocks.some(b => {
+							const chunkGroup = chunkGraph.getBlockChunkGroup(b);
+							return chunkGroup && chunkGroup.chunks.length > 0;
+						})
+					)
+				) {
+					// There async blocks in the graph, so we need to add an empty requireEnsure
+					// function anyway. This can happen with multiple entrypoints.
+					buf.push("// The chunk loading function for additional chunks");
+					buf.push("// Since all referenced chunks are already included");
+					buf.push("// in this file, this function is empty here.");
+					buf.push(`${this.requireFn}.e = function requireEnsure() {`);
+					buf.push(Template.indent("return Promise.resolve();"));
+					buf.push("};");
 				}
 				buf.push("");
 				buf.push("// expose the modules object (__webpack_modules__)");
@@ -287,26 +303,6 @@
 					])
 				);
 				buf.push("};");
-<<<<<<< HEAD
-=======
-			} else if (
-				chunk.hasModuleInGraph(m =>
-					m.blocks.some(b => b.chunkGroup && b.chunkGroup.chunks.length > 0)
-				)
-			) {
-				// There async blocks in the graph, so we need to add an empty requireEnsure
-				// function anyway. This can happen with multiple entrypoints.
-				buf.push("// The chunk loading function for additional chunks");
-				buf.push("// Since all referenced chunks are already included");
-				buf.push("// in this file, this function is empty here.");
-				buf.push(`${this.requireFn}.e = function requireEnsure() {`);
-				buf.push(Template.indent("return Promise.resolve();"));
-				buf.push("};");
-			}
-			buf.push("");
-			buf.push("// expose the modules object (__webpack_modules__)");
-			buf.push(`${this.requireFn}.m = modules;`);
->>>>>>> 432d2a3f
 
 				buf.push("");
 				buf.push("// define __esModule on exports");
