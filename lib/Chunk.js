--- conflicted
+++ resolved
@@ -533,10 +533,6 @@
 	}
 
 	/**
-<<<<<<< HEAD
-	 * @param {Hash} realHash the hash for the chunk maps
-	 * @returns {{ hash: TODO, contentHash: TODO, name: TODO }} the chunk map information
-=======
 	 * @typedef {Object} ChunkMaps
 	 * @property {Record<string|number, string>} hash
 	 * @property {Record<string|number, Record<string, string>>} contentHash
@@ -546,7 +542,6 @@
 	/**
 	 * @param {boolean} realHash should the full hash or the rendered hash be used
 	 * @returns {ChunkMaps} the chunk map information
->>>>>>> da823fc5
 	 */
 	getChunkMaps(realHash) {
 		/** @type {Record<string|number, string>} */
@@ -574,11 +569,7 @@
 	}
 
 	/**
-<<<<<<< HEAD
-	 * @returns {Record<string, Array<Set<TODO>>>} a record object of names to lists of child ids(?)
-=======
 	 * @returns {Record<string, Set<TODO>[]>} a record object of names to lists of child ids(?)
->>>>>>> da823fc5
 	 */
 	getChildIdsByOrders() {
 		const lists = new Map();
@@ -636,13 +627,6 @@
 		return chunkMaps;
 	}
 
-<<<<<<< HEAD
-	/** @typedef {(module: Module) => true} FilterFn */
-
-	/**
-	 * @param {FilterFn} filterFn function used to filter modules
-	 * @returns {TODO} module map information
-=======
 	/**
 	 * @typedef {Object} ChunkModuleMaps
 	 * @property {Record<string|number, (string|number)[]>} id
@@ -652,7 +636,6 @@
 	/**
 	 * @param {ModuleFilterPredicate} filterFn function used to filter modules
 	 * @returns {ChunkModuleMaps} module map information
->>>>>>> da823fc5
 	 */
 	getChunkModuleMaps(filterFn) {
 		/** @type {Record<string|number, (string|number)[]>} */
