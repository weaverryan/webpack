--- conflicted
+++ resolved
@@ -19,18 +19,10 @@
 it("should be able to use System.import()", done => {
 	try {
 		System.import("./module").then(mod => {
-<<<<<<< HEAD
 			if(__SYSTEM__) {
-				expect(mod).toEqual({
-					default: "ok",
-					[Symbol.toStringTag]: "Module"
-				});
-=======
-			if(__SYSTEM__ === false) {
-				done(new Error("System.import should not be parsed"));
-			} else {
-				expect(mod).toEqual(nsObj({ default: "ok" }));
->>>>>>> 18d33c63
+				expect(mod).toEqual(nsObj({
+					default: "ok"
+				}));
 				done();
 			} else {
 				done(new Error("System.import should not be parsed"));
